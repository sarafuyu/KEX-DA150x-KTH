#!/usr/bin/env python3
# -*- coding: utf-8 -*-
"""
## Feature Selection Techniques

:Date: 2024-05-01
:Authors: Sara Rydell, Noah Hopkins

Co-authored-by: Sara Rydell <sara.hanfuyu@gmail.com>
Co-authored-by: Noah Hopkins <nhopkins@kth.se>
"""
from datetime import datetime
# %% Imports

# Standard library imports
from pathlib import Path

import joblib
import numpy as np
# External imports
import pandas as pd
import scipy
from sklearn import svm
from sklearn.feature_selection import f_classif, f_regression, SelectFromModel

# Local imports
import utils


# %% Setup

VERBOSE = utils.VERBOSITY_LEVEL  # get verbosity level
SEED = utils.RANDOM_SEED         # get random seed
PROJECT_ROOT = Path(__file__).resolve().parents[1]


# %% Data Splitting

def split_data(data, test_size=0.2, random_state=42, start_col=11, y_col_label='FT5', size_X=False):
    """
    Split the data into input and target variables.

    :param data: A pandas DataFrame or a dictionary with a 'data' key.
    :param test_size: The proportion of the dataset to include in the test split.
    :param random_state: The seed used by the random number generator.
    :param start_col: Column index to start from. Will split the data [cols:] into input and target variables.
    :param y_col_label: The label of the target variable column.
    :param size_X: Size of the dataset.
    :return: A tuple of input and target variables.
    """
    from sklearn.model_selection import train_test_split

    if type(data) is pd.DataFrame:
        df = data
    elif type(data) is dict:
        df = data['dataset']
    else:
        raise ValueError("Argument data must be a pandas DataFrame or a dictionary "
                         "with a 'dataset' key.")

<<<<<<< HEAD
    y_data = df[y_col_label]                           # Vector for the target variable
    X_data = df.iloc[:, start_col:start_col + size_X]  # Matrix with variable input

=======
>>>>>>> d30abffa
    if test_size:
        # Split the dataset into training and testing sets (default 80% - 20%)
        X_training, X_testing, y_training, y_testing = train_test_split(
            X_data, y_data,
            test_size=test_size,
            random_state=random_state
        )
    else:
<<<<<<< HEAD
        # Note: If test_size is 0, the data will not be split into training and testing sets
        #       For compatibility with the rest of the code, we set the testing data to
        #       be the same as the training data:
=======
        # If no test data, e.g. for parameter study:
>>>>>>> d30abffa
        X_training, X_testing, y_training, y_testing = X_data, X_data, y_data, y_data

    if type(y_testing) is pd.Series:
        y_testing = y_testing.to_frame()
    if type(y_training) is pd.Series:
        y_training = y_training.to_frame()
    
    if type(data) is dict:
        data['X_training'] = X_training
        data['X_testing'] = X_testing
        data['y_training'] = y_training
        data['y_testing'] = y_testing
        return data
    else:
        Warning(f"The data in {split_data.__name__} is not a dictionary. Returning a tuple.")
        return X_training, X_testing, y_training, y_testing


# %% 1. Filter Methods for Feature Selection
## 1.1 Univariate Feature Selection
#
# Univariate feature selection works by selecting the best features based on univariate statistical tests.
# It can be seen as a preprocessing step to an estimator. There are three options.
#
#  - SelectKBest removes all but the highest scoring features.
#
#  - SelectPercentile removes all but a user-specified highest scoring percentage of features using
#    common univariate statistical tests for each feature: false positive rate SelectFpr,
#    false discovery rate SelectFdr, or family wise error SelectFwe.
#
#  - GenericUnivariateSelect allows to perform univariate feature selection with a configurable
#    strategy. This allows to select the best univariate selection strategy with hyper-parameter
#    search estimator.

def select_KBest(data_dict, score_func=f_classif, k=100):
    """
    Does KBest feature selection on given test data.
    
    This method selects the best features based on univariate statistical tests. It can be seen as a preprocessing step
    to an estimator.
    
    :param data_dict: A dictionary containing the dataset, its type and other metadata.
    :param score_func: Function taking two arrays X and y, and returning a pair of arrays (scores, p-values).
    :param k: Number of features to select.
    :return: dataset_dict
    """
    from sklearn.feature_selection import SelectKBest
    
    if data_dict['type'] == 'NO_IMPUTATION':
        return data_dict
    X_train = data_dict['X_training']
    X_test = data_dict['X_testing']
    y_train = data_dict['y_training']
    
    # Configure the SelectKBest selector (default: f_classif ANOVA F-test)
    k_best_selector = SelectKBest(score_func=score_func, k=k)
    
    # Apply score function to data and store results in k_best_selector SelectKBest class instance
    k_best_selector.fit(X_train, y_train)
    
    # Use evaluated scores to select the best k features
    # BUG: HERE WE HAD THE BUG WHERE THE transform METHOD DIDN'T RETURN
    #      A NEW DATAFRAME, BUT INSTEAD RETURNED A NUMPY ARRAY WITHOUT LABELS
    #
    #   x_train_selected_features = k_best_selector.transform(x_train)
    #   x_test_selected_features = k_best_selector.transform(x_test)
    #
    # FIX: SELECT THE COLUMNS FROM ORIGINAL DF BASED ON THE INDICES OF
    #      THE SELECTED COLUMNS INSTEAD OF USING THE TRANSFORM METHOD:
    cols_idxs = k_best_selector.get_support(indices=True)
    X_train_selected_features = X_train.iloc[:, cols_idxs]
    X_test_selected_features = X_test.iloc[:, cols_idxs]
    
    # Assert that the number of selected features is equal to k
    if X_train_selected_features.shape[1] != k:
        raise ValueError(f"Selected Features Shape {X_train_selected_features.shape[1]} "
                         f"is not equal to k ({k})!")
    
    # Update the dataset dictionary with the selected features
    data_dict['feature_scores'] = k_best_selector
    del data_dict['X_training']
    del data_dict['X_testing']
    data_dict['X_training'] = X_train_selected_features
    data_dict['X_testing'] = X_test_selected_features
    
    return data_dict


# %% Feature Selection using Recursive Feature Elimination (RFE)
def select_RFE(data_dict, score_func, k):
    from sklearn.feature_selection import RFE
    from sklearn.linear_model import LogisticRegression

    # Initialize the model to be used
    svc = svm.SVC(
        kernel='poly', degree=3, gamma='scale', coef0=0.0, tol=1e-3, C=1.0, shrinking=True, cache_size=200,
        verbose=False, max_iter=-1, decision_function_shape='ovr', break_ties=False, random_state=SEED,
    )

    # Initialize RFE and select the top 100 features
    rfe = RFE(estimator=svc, n_features_to_select=k, step=1, verbose=0, importance_getter='auto')
    X_train_rfe = rfe.fit_transform(data_dict['X_training'], data_dict['y_training'])

    if VERBOSE:
        print("RFE Selected Features Shape:", X_train_rfe.shape)

    # Use evaluated scores to select the best k features
    cols_idxs = rfe.get_support(indices=True)
    X_train_selected_features = data_dict['X_training'].iloc[:, cols_idxs]
    X_test_selected_features = data_dict['X_testing'].iloc[:, cols_idxs]

    # Assert that the number of selected features is equal to k
    if X_train_selected_features.shape[1] != k:
        raise ValueError(f"Selected Features Shape {X_train_selected_features.shape[1]} " # alt. attribute n_features_
                         f"is not equal to k ({k})!")

    # Update the dataset dictionary with the selected features
    data_dict['feature_scores'] = rfe
    del data_dict['X_training']
    del data_dict['X_testing']
    data_dict['X_training'] = X_train_selected_features
    data_dict['X_testing'] = X_test_selected_features

    return data_dict


def select_mutual_info_regression(data_dict, k):
    # mutual_info_regression(X, y, *, discrete_features='auto', n_neighbors=3, copy=True, random_state=None)

    # Estimate mutual information for a continuous target variable.
    # Mutual information (MI) [1] between two random variables is a non-negative value, which measures the dependency between the variables.
    # It is equal to zero if and only if two random variables are independent, and higher values mean higher dependency.

    from sklearn.feature_selection import mutual_info_regression

    if data_dict['type'] == 'NO_IMPUTATION':
        return data_dict
    X_train = data_dict['X_training']
    X_test = data_dict['X_testing']
    y_train = data_dict['y_training']

    # Calculate the mutual information between each feature and the target variable
    mi_list = []
    for i in range(X_train.shape[1]):
        # discrete_features{‘auto’, bool, array-like}, default='auto'
        # If bool, then determines whether to consider all features discrete or continuous. If array, then it should be either a boolean mask with shape (n_features,) or array with indices of discrete features. If ‘auto’, it is assigned to False for dense X and to True for sparse X.
        mi = mutual_info_regression(X_train, y_train, discrete_features=False, n_neighbors=3, copy=True, random_state=SEED)
        print(f"Feature {i} has MI: {mi}")
        mi_list.append(mi)

    # Sort the features based on mutual information
    mi_sorted = sorted(range(len(mi_list)), key=lambda i: mi_list[i], reverse=True)

    # Select the top k features
    X_train_selected_features = X_train.iloc[:, mi_sorted[:k]]
    X_test_selected_features = X_test.iloc[:, mi_sorted[:k]]

    # Update the dataset dictionary with the selected features
    del data_dict['X_training']
    del data_dict['X_testing']
    data_dict['X_training'] = X_train_selected_features
    data_dict['X_testing'] = X_test_selected_features

    return data_dict


def select_XGB(data_dict, k, log=print, original_dataset=None, original_protein_start_col=11, config=None, start_time=None, logfile=None):
    import xgboost as xgb
    from sklearn.model_selection import train_test_split
    import xgboost as xgb
    from sklearn.metrics import f1_score, confusion_matrix
    from sklearn.metrics import accuracy_score
    import seaborn as sns
    from sklearn.feature_selection import RFECV

    X_train = data_dict['X_training']
    X_test = data_dict['X_testing']
    y_train = data_dict['y_training']
    y_test = data_dict['y_testing']

    log(f'Starting XGB Feature Selection ...')
    xgbclf = xgb.XGBClassifier()
    xgbclf.fit(X_train, y_train)

    rfecv = RFECV(estimator=xgb.XGBClassifier(), step=1, cv=5, scoring='accuracy', n_jobs=-1)
    rfecv.fit(X_train, y_train)

    opt_features = rfecv.n_features_
    best_features = X_train.columns[rfecv.support_]

    log(f'Num optimal features: {opt_features}')
    log(f'Optimal features: {best_features}')

    accuracy = accuracy_score(y_test, rfecv.predict(X_test))
    log('Accuracy Score:', accuracy)

    # TODO: some of these try-except blocks can probably be removed after testing
    try:
        # Attempt to save CV results
        if hasattr(rfecv, 'cv_results_'):
            cv_results = rfecv.cv_results_
            cv_results_df = pd.DataFrame(cv_results)
            log('CV Results:', cv_results_df)
            cv_results_df.to_csv(PROJECT_ROOT/'out'/(utils.get_file_name(data_dict)+'__FeatureSelect:XGB-RFE-CV:cv_results_.csv'), index=False)
        # Try to generate plot of feature importances / number of features
        if hasattr(rfecv, 'grid_scores_'):
            num_features = [i for i in range(1, len(rfecv.grid_scores_) + 1)]
            cv_scores = rfecv.grid_scores_
            ax = sns.lineplot(x=num_features, y=cv_scores)
            ax.set(xlabel='No. of selected features', ylabel='CV_Scores')
            ax.set_title('Optimal Number of Features')
            ax.figure.savefig(PROJECT_ROOT/'out'/(utils.get_file_name(data_dict)+'_FeatureSelect:XGB-RFE-CV:grid_scores_.png'))
    except Exception as e:
        # Handle error instead of crashing
        log('Error:', e)
    finally:
        # whatever happens (crash or not), attempt to log and pickle results
        try:
            utils.log_results(
                original_dataset=original_dataset, original_protein_start_col=11, config=config, log=log
            )
        except Exception as e:
            log('Error:', e)
        try:
            joblib.dump(xgbclf, PROJECT_ROOT / 'out' / Path(utils.get_file_name(data_dict) + '_FeatureSelect:XGB.pkl'))
        except Exception as e:
            log('Error:', e)
        try:
            joblib.dump(rfecv, PROJECT_ROOT / 'out' / Path(utils.get_file_name(data_dict) + '_FeatureSelect:RFECV.pkl'))
        except Exception as e:
            log('Error:', e)
        try:
            if logfile:
                utils.log_time(start_time=start_time, end_time=datetime.now(), log=log, logfile=logfile)
            else:
                utils.log_time(start_time=start_time, end_time=datetime.now(), log=log)
        except Exception as e:
            log('Error:', e)

    # Update the dataset dictionary with the selected features
    del data_dict['X_training']
    del data_dict['X_testing']
    data_dict['X_training'] = X_train[best_features]
    data_dict['X_testing'] = X_test[best_features]

    return data_dict



# %% Main
def main():
    
    # %% Load Data
    
    df_imputed = pd.read_csv(PROJECT_ROOT/'out'/'imputed_data.csv')
    if VERBOSE:
        print("Data loaded successfully.")
    if VERBOSE > 1:
        df_imputed.head()
    global SEED
    
    
    # %% Split Data
    
    # Splitting the dataset into training and testing sets (80% - 20%)
    X_train, X_test, y_train, y_test = split_data(df_imputed, test_size=0.2, random_state=SEED)
    
    
    # %% 2. Feature Selection Using Model
    
    '''You can use a model to determine the importance of each feature and select the most important features accordingly. Here, we'll use ExtraTreesClassifier as an example for classification. For regression tasks, you could use ExtraTreesRegressor.'''
    
    from sklearn.ensemble import ExtraTreesClassifier
    from sklearn.feature_selection import SelectFromModel
    
    model = ExtraTreesClassifier(n_estimators=50)
    model = model.fit(X_train, y_train)
    
    # Model-based feature selection
    model_select = SelectFromModel(model, prefit=True)
    X_train_model = model_select.transform(X_train)
    X_test_model = model_select.transform(X_test)  # noqa
    
    if VERBOSE:
        print("Model Selected Features Shape:", X_train_model.shape)


    # %% Feature Selection using SelectKBest
    
    from sklearn.feature_selection import SelectKBest, f_classif
    
    # Select the top 100 features based on ANOVA F-value
    select_k_best = SelectKBest(f_classif, k=100)
    X_train_selected = select_k_best.fit_transform(X_train, y_train)
    X_test_selected = select_k_best.transform(X_test)  # noqa
    
    if VERBOSE:
        print("Selected Features Shape:", X_train_selected.shape)
    
    
    # %% Feature Selection using ExtraTreesClassifier
    
    from sklearn.ensemble import ExtraTreesClassifier
    from sklearn.feature_selection import SelectFromModel
    
    model = ExtraTreesClassifier(n_estimators=50)
    model = model.fit(X_train, y_train)
    
    # Model-based feature selection
    model_select = SelectFromModel(model, prefit=True)
    X_train_model = model_select.transform(X_train)
    X_test_model = model_select.transform(X_test)  # noqa
    
    if VERBOSE:
        print("Model Selected Features Shape:", X_train_model.shape)
    

# %%
if __name__ == '__main__':
    main()

<|MERGE_RESOLUTION|>--- conflicted
+++ resolved
@@ -36,7 +36,7 @@
 
 # %% Data Splitting
 
-def split_data(data, test_size=0.2, random_state=42, start_col=11, y_col_label='FT5', size_X=False):
+def split_data(data, test_size=0.2, random_state=42, start_col=11, y_col_label='FT5'):
     """
     Split the data into input and target variables.
 
@@ -45,7 +45,6 @@
     :param random_state: The seed used by the random number generator.
     :param start_col: Column index to start from. Will split the data [cols:] into input and target variables.
     :param y_col_label: The label of the target variable column.
-    :param size_X: Size of the dataset.
     :return: A tuple of input and target variables.
     """
     from sklearn.model_selection import train_test_split
@@ -57,13 +56,10 @@
     else:
         raise ValueError("Argument data must be a pandas DataFrame or a dictionary "
                          "with a 'dataset' key.")
-
-<<<<<<< HEAD
-    y_data = df[y_col_label]                           # Vector for the target variable
-    X_data = df.iloc[:, start_col:start_col + size_X]  # Matrix with variable input
-
-=======
->>>>>>> d30abffa
+    
+    y_data = df[y_col_label]         # Vector for the target variable
+    X_data = df.iloc[:, start_col:]  # Matrix with variable input
+
     if test_size:
         # Split the dataset into training and testing sets (default 80% - 20%)
         X_training, X_testing, y_training, y_testing = train_test_split(
@@ -72,13 +68,9 @@
             random_state=random_state
         )
     else:
-<<<<<<< HEAD
         # Note: If test_size is 0, the data will not be split into training and testing sets
         #       For compatibility with the rest of the code, we set the testing data to
         #       be the same as the training data:
-=======
-        # If no test data, e.g. for parameter study:
->>>>>>> d30abffa
         X_training, X_testing, y_training, y_testing = X_data, X_data, y_data, y_data
 
     if type(y_testing) is pd.Series:
@@ -394,7 +386,7 @@
     
     if VERBOSE:
         print("Model Selected Features Shape:", X_train_model.shape)
-    
+
 
 # %%
 if __name__ == '__main__':
