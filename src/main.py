--- conflicted
+++ resolved
@@ -99,7 +99,6 @@
 
 # Set to True to use the debug configuration from the debug_config.py file.
 DEBUG: bool = True
-SIZE_X: int = 30  # Number of features to use, if zero, all features are used. Can be used for testing.
 
 # ----------
 # Verbosity
@@ -282,12 +281,10 @@
 # 33 (1/9 feat/sample)
 # 11 (1/27 feat/sample)
 
-<<<<<<< HEAD
 # Select XGB features instead of KBest
 SELECT_XGB: bool = True
-=======
+
 # 23 specific features was found to be the best number of features using XGB feature selection.
->>>>>>> 19ae87b4
 
 
 # **********----------------------------------------------------------------------------********** #
@@ -313,14 +310,14 @@
 SVC = True
 
 # Hyperparameters:            # np.logspace(start, stop, num=50)
-C_PARAMS_SVC: Sequence[float] = [0.001] #[0.0000_0001, 0.000_0001, 0.000_001, 0.000_01, 0.0001, 0.001, 0.01, 0.1, 1.0, 10.0, 100.0, 1000.0, 10_000.0, 100_000.0]  # np.linspace(0.00001, 3, num=10)  # np.linspace(0.001, 100, num=60)
-KERNEL_PARAMS_SVC: Sequence[str] = ['poly'] # ['poly', 'sigmoid', 'rbf']  # 'linear', 'rbf', 'precomputed'
-DEGREE_PARAMS_SVC: Sequence[int] = [3] # [1, 2, 3, 4, 5, 6, 7, 8, 9, 10, 30]
+C_PARAMS_SVC: Sequence[float] = [0.0000_0001, 0.000_0001, 0.000_001, 0.000_01, 0.0001, 0.001, 0.01, 0.1, 1.0, 10.0, 100.0, 1000.0, 10_000.0, 100_000.0]  # np.linspace(0.00001, 3, num=10)  # np.linspace(0.001, 100, num=60)
+KERNEL_PARAMS_SVC: Sequence[str] = ['poly', 'sigmoid', 'rbf']  # 'linear', 'rbf', 'precomputed'
+DEGREE_PARAMS_SVC: Sequence[int] = [1, 2, 3, 4, 5, 6, 7, 8, 9, 10, 30]
 GAMMA_PARAMS_SVC: Sequence[str] = ['auto']  # scale not needed since normalization X_var
-COEF0_PARAMS_SVC: Sequence[float] = [0.01] # [-1000_000.0, -100_000.0, -10_000.0, -1000.0, -100.0, -10.0, -1.0, -0.1, -0.01, -0.001, 0.0, 0.001, 0.01, 0.1, 1.0, 10.0, 100.0, 1000.0, 10_000.0, 100_000.0, 1000_000.0]  # np.linspace(-2, 4, num=10)  # np.linspace(-10, 10, num=60)
+COEF0_PARAMS_SVC: Sequence[float] = [-1000_000.0, -100_000.0, -10_000.0, -1000.0, -100.0, -10.0, -1.0, -0.1, -0.01, -0.001, 0.0, 0.001, 0.01, 0.1, 1.0, 10.0, 100.0, 1000.0, 10_000.0, 100_000.0, 1000_000.0]  # np.linspace(-2, 4, num=10)  # np.linspace(-10, 10, num=60)
 SHRINKING_PARAMS_SVC: Sequence[bool] = [True]
 PROBABILITY_SVC: Sequence[bool] = [False]
-TOL_PARAMS_SVC: Sequence[float] = [0.001] # [0.00001, 0.0001, 0.001, 0.01, 0.1, 1.0, 10.0, 100.0, 1000.0]  # np.linspace(0.01, 0.0001, 10)  # np.linspace(0.01, 0.0001, 10)
+TOL_PARAMS_SVC: Sequence[float] = [0.00001, 0.0001, 0.001, 0.01, 0.1, 1.0, 10.0, 100.0, 1000.0]  # np.linspace(0.01, 0.0001, 10)  # np.linspace(0.01, 0.0001, 10)
 CACHE_SIZE_PARAMS_SVC: Sequence[int] = [500]
 CLASS_WEIGHT_SVC: dict | None = None
 VERB_SVC: int = VERBOSE
@@ -462,7 +459,7 @@
     )
 
 # Impute data using generated imputers
-dataset_dicts = [imputation.impute_data(imputer_dict, dataset, 11, size_X=SIZE_X)
+dataset_dicts = [imputation.impute_data(imputer_dict, dataset, 11)
                  for imputer_dict in dataset_dicts]
 
 # Add NaN-eliminated and un-imputed datasets
@@ -525,7 +522,6 @@
         random_state=SEED,
         start_col=X_START_COLUMN_IDX,
         y_col_label=Y_COLUMN_LABEL,
-        size_X=SIZE_X,
     )
     for dataset_dict in dataset_dicts
 ]
